# -*- coding: utf-8 -*-

# This code is part of Qiskit.
#
# (C) Copyright IBM 2017, 2021.
#
# This code is licensed under the Apache License, Version 2.0. You may
# obtain a copy of this license in the LICENSE.txt file in the root directory
# of this source tree or at http://www.apache.org/licenses/LICENSE-2.0.
#
# Any modifications or derivative works of this code must retain this
# copyright notice, and modified files need to carry a notice indicating
# that they have been altered from the originals.

# pylint: disable=invalid-name
# Configuration file for the Sphinx documentation builder.
#
# This file does only contain a selection of the most common options. For a
# full list see the documentation:
# http://www.sphinx-doc.org/en/master/config

# -- Path setup --------------------------------------------------------------

# If extensions (or modules to document with autodoc) are in another directory,
# add these directories to sys.path here. If the directory is relative to the
# documentation root, use os.path.abspath to make it absolute, like shown here.
#
import os
import sys
sys.path.insert(0, os.path.abspath('..'))

import qiskit_metal
import qiskit_sphinx_theme
"""
Sphinx documentation builder
"""

# The short X.Y version
version = qiskit_metal.__version__
# The full version, including alpha/beta/rc tags
release = qiskit_metal.__version__

rst_prolog = """
.. raw:: html

    <br><br><br>

.. |version| replace:: {0}
""".format(release)

nbsphinx_prolog = """
{% set docname = env.doc2path(env.docname, base=None) %}
.. only:: html
    
    .. role:: raw-html(raw)
        :format: html

    .. raw:: html

        <br><br><br>

    .. note::
        Run interactively in jupyter notebook.
"""

nbsphinx_epilog = """
{% set docname = env.doc2path(env.docname, base=None) %}
.. only:: html
    
    .. role:: raw-html(raw)
        :format: html

    .. raw:: html

        <h3>For more information, review the <b>Introduction to Quantum Computing and Quantum Hardware</b> lectures below</h3>
        <div style="border:solid 1 px #990000;">
        <table>
        <tr><td><ul><li>Superconducting Qubits I: Quantizing a Harmonic Oscillator, Josephson Junctions Part 1</ul></td>
        <td width="15%"><a href="https://www.youtube.com/watch?v=eZJjQGu85Ps&list=PLOFEBzvs-VvrXTMy5Y2IqmSaUjfnhvBHR">Lecture Video</a></td>
        <td width="15%"><a href="https://github.com/qiskit-community/intro-to-quantum-computing-and-quantum-hardware/blob/master/lectures/introqcqh-lecture-notes-6.pdf?raw=true">Lecture Notes</a></td>
        <td width="5%"><a href="https://github.com/qiskit-community/intro-to-quantum-computing-and-quantum-hardware/blob/master/labs/introqcqh-lab-6.zip?raw=true">Lab</a></td></tr>
        <tr><td><ul><li>Superconducting Qubits I: Quantizing a Harmonic Oscillator, Josephson Junctions Part 2</ul></td>
        <td><a href="https://www.youtube.com/watch?v=SDiiFOham6Y&list=PLOFEBzvs-VvrXTMy5Y2IqmSaUjfnhvBHR">Lecture Video</a></td>
        <td><a href="https://github.com/qiskit-community/intro-to-quantum-computing-and-quantum-hardware/blob/master/lectures/introqcqh-lecture-notes-6.pdf?raw=true">Lecture Notes</a></td>
        <td><a href="https://github.com/qiskit-community/intro-to-quantum-computing-and-quantum-hardware/blob/master/labs/introqcqh-lab-6.zip?raw=true">Lab</a></td></tr>
        <tr><td><ul><li>Superconducting Qubits I: Quantizing a Harmonic Oscillator, Josephson Junctions Part 3</ul></td>
        <td><a href="https://www.youtube.com/watch?v=hGBAz63NIH8&list=PLOFEBzvs-VvrXTMy5Y2IqmSaUjfnhvBHR">Lecture Video</a></td>
        <td><a href="https://github.com/qiskit-community/intro-to-quantum-computing-and-quantum-hardware/blob/master/lectures/introqcqh-lecture-notes-6.pdf?raw=true">Lecture Notes</a></td>
        <td><a href="https://github.com/qiskit-community/intro-to-quantum-computing-and-quantum-hardware/blob/master/labs/introqcqh-lab-6.zip?raw=true">Lab</a></td></tr>
        <tr><td><ul><li>Superconducting Qubits II: Circuit Quantum Electrodynamics, Readout and Calibration Methods Part 1</ul></td>
        <td><a href="https://www.youtube.com/watch?v=dmYnfGo-8eM&list=PLOFEBzvs-VvrXTMy5Y2IqmSaUjfnhvBHR">Lecture Video</a></td>
        <td><a href="https://github.com/qiskit-community/intro-to-quantum-computing-and-quantum-hardware/blob/master/lectures/introqcqh-lecture-notes-7.pdf?raw=true">Lecture Notes</a></td>
        <td><a href="https://github.com/qiskit-community/intro-to-quantum-computing-and-quantum-hardware/blob/master/labs/introqcqh-lab-7.zip?raw=true">Lab</a></td></tr>
        <tr><td><ul><li>Superconducting Qubits II: Circuit Quantum Electrodynamics, Readout and Calibration Methods Part 2</ul></td>
        <td><a href="https://www.youtube.com/watch?v=jUPAeOoZpEU&list=PLOFEBzvs-VvrXTMy5Y2IqmSaUjfnhvBHR">Lecture Video</a></td>
        <td><a href="https://github.com/qiskit-community/intro-to-quantum-computing-and-quantum-hardware/blob/master/lectures/introqcqh-lecture-notes-7.pdf?raw=true">Lecture Notes</a></td>
        <td><a href="https://github.com/qiskit-community/intro-to-quantum-computing-and-quantum-hardware/blob/master/labs/introqcqh-lab-7.zip?raw=true">Lab</a></td></tr>
        <tr><td><ul><li>Superconducting Qubits II: Circuit Quantum Electrodynamics, Readout and Calibration Methods Part 3</ul></td>
        <td><a href="https://www.youtube.com/watch?v=_IpCwMvc0dA&list=PLOFEBzvs-VvrXTMy5Y2IqmSaUjfnhvBHR">Lecture Video</a></td>
        <td><a href="https://github.com/qiskit-community/intro-to-quantum-computing-and-quantum-hardware/blob/master/lectures/introqcqh-lecture-notes-7.pdf?raw=true">Lecture Notes</a></td>
        <td><a href="https://github.com/qiskit-community/intro-to-quantum-computing-and-quantum-hardware/blob/master/labs/introqcqh-lab-7.zip?raw=true">Lab</a></td></tr></table>
        </div>

"""

# -- Project information -----------------------------------------------------
project = 'Qiskit Metal {}'.format(version)
copyright = '2019, Qiskit Development Team'  # pylint: disable=redefined-builtin
author = 'Qiskit Metal Development Team'
# -- General configuration ---------------------------------------------------

# If your documentation needs a minimal Sphinx version, state it here.
#
# needs_sphinx = '1.0'

# Add any Sphinx extension module names here, as strings. They can be
# extensions coming with Sphinx (named 'sphinx.ext.*') or your custom
# ones.
extensions = [
    'sphinx.ext.napoleon', 'sphinx.ext.autodoc', 'sphinx.ext.autosummary',
    'sphinx.ext.mathjax', 'sphinx.ext.viewcode', 'sphinx.ext.extlinks',
    'jupyter_sphinx', 'nbsphinx'
]

html_static_path = ['_static']
templates_path = ['_templates']
html_css_files = ['style.css', 'custom.css', 'gallery.css']

exclude_patterns = [
    '_build', 'build', '*.ipynb', '**.ipynb_checkpoints',
    'qiskit_metal.analyses.quantization.lumped_capacitive.rst',
    'qiskit_metal.analyses.lumped_capacitive.rst',
    'qiskit_metal.analyses.em.cpw_calculations.rst',
    'qiskit_metal.analyses.cpw_calculations.rst',
    'qiskit_metal.analyses.Hcpb.rst', 'qiskit_metal.analyses.Sweeping.rst',
    'qiskit_metal.analyses.HO_wavefunctions.rst',
    'qiskit_metal.analyses.kappa_calculation.rst',
<<<<<<< HEAD
    'qiskit_metal.analyses.transmon_analytics.rst'
=======
    'qiskit_metal.analyses.transmon_analytics.rst',
    'qiskit_metal.analyses.Sweeping.rst'
>>>>>>> f7ec53b1
]

nbsphinx_execute_arguments = [
    "--InlineBackend.figure_formats={'svg', 'pdf'}",
    "--InlineBackend.rc={'figure.dpi': 96}",
]

nbsphinx_execute = os.getenv('QISKIT_DOCS_BUILD_TUTORIALS', 'never')

source_suffix = ['.rst', '.ipynb']

suppress_warnings = ['ref.ref']

# -----------------------------------------------------------------------------
# Autosummary
# -----------------------------------------------------------------------------
autosummary_generate = True

# -----------------------------------------------------------------------------
# Autodoc
# -----------------------------------------------------------------------------

autodoc_default_options = {
    'inherited-members': None,
}

autoclass_content = 'both'

# If true, figures, tables and code-blocks are automatically numbered if they
# have a caption.
numfig = True

# A dictionary mapping 'figure', 'table', 'code-block' and 'section' to
# strings that are used for format of figure numbers. As a special character,
# %s will be replaced to figure number.
numfig_format = {'table': 'Table %s'}
# The language for content autogenerated by Sphinx. Refer to documentation
# for a list of supported languages.
#
# This is also used if you do content translation via gettext catalogs.
# Usually you set "language" from the command line for these cases.
language = None

# A boolean that decides whether module names are prepended to all object names
# (for object types where a “module” of some kind is defined), e.g. for
# py:function directives.
add_module_names = False

# A list of prefixes that are ignored for sorting the Python module index
# (e.g., if this is set to ['foo.'], then foo.bar is shown under B, not F).
# This can be handy if you document a project that consists of a single
# package. Works only for the HTML builder currently.
modindex_common_prefix = ['qiskit_metal.']

# -- Configuration for extlinks extension ------------------------------------
# Refer to https://www.sphinx-doc.org/en/master/usage/extensions/extlinks.html

# -- Options for HTML output -------------------------------------------------

# The theme to use for HTML and HTML Help pages.  See the documentation for
# a list of builtin themes.
#
html_theme = "qiskit_sphinx_theme"
html_theme_path = ['.', qiskit_sphinx_theme.get_html_theme_path()]

html_logo = 'images/logo.png'
#html_sidebars = {'**': ['globaltoc.html']}
html_last_updated_fmt = '%Y/%m/%d'

html_theme_options = {
    'logo_only': False,
    'display_version': True,
    'prev_next_buttons_location': 'bottom',
    'style_external_links': True,
    'collapse_navigation': True,
    'sticky_navigation': True,
}<|MERGE_RESOLUTION|>--- conflicted
+++ resolved
@@ -135,12 +135,8 @@
     'qiskit_metal.analyses.Hcpb.rst', 'qiskit_metal.analyses.Sweeping.rst',
     'qiskit_metal.analyses.HO_wavefunctions.rst',
     'qiskit_metal.analyses.kappa_calculation.rst',
-<<<<<<< HEAD
-    'qiskit_metal.analyses.transmon_analytics.rst'
-=======
     'qiskit_metal.analyses.transmon_analytics.rst',
     'qiskit_metal.analyses.Sweeping.rst'
->>>>>>> f7ec53b1
 ]
 
 nbsphinx_execute_arguments = [
