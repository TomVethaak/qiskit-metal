#!/bin/bash

RED='\033[1;34m'
NC='\033[0m' # No Color
#  Set the current active path to the path where this bash file is
cd "$(dirname "$0")"
echo -e "Present working directory: ${RED}${PWD}${NC}"

# Define conversion
ui_to_py=pyside2-uic
rc_to_py=pyside2-rcc
# pyside2-uic
#     -o : The Python code generated is written to the file <FILE>.
#     -i : Resource modules are imported using
#          from <PACKAGE> import ... rather than a simple import ....
#      --from-imports (pyside)  --import-from (pyqt)
<<<<<<< HEAD
"${ui_to_py}" --output=main_window_ui.py        --from-imports  main_window_ui.ui
"${ui_to_py}" --output=component_widget_ui.py   --from-imports  component_widget_ui.ui
"${ui_to_py}" --output=plot_window_ui.py        --from-imports  plot_window_ui.ui
"${ui_to_py}" --output=elements_ui.py           --from-imports  elements_ui.ui
"${ui_to_py}" --output=edit_source_ui.py        --from-imports  edit_source_ui.ui
"${ui_to_py}" --output=renderer_gds_ui.py       --from-imports  renderer_gds_ui.ui
"${ui_to_py}" --output=renderer_hfss_ui.py      --from-imports  renderer_hfss_ui.ui
"${ui_to_py}" --output=renderer_q3d_ui.py       --from-imports  renderer_q3d_ui.ui
"${ui_to_py}" --output=endcap_hfss_ui.py        --from-imports  endcap_hfss_ui.ui
"${ui_to_py}" --output=endcap_q3d_ui.py         --from-imports  endcap_q3d_ui.ui
=======
>>>>>>> 0d6a664d


# ensure if there are no .ui files present, for loop won't take *.ui as string literal
shopt -s nullglob
for f in $(find . -name '*.ui' -or -name '*.doc')
do
    echo "Processing $f"
    echo "${f%.ui}.py"
    "${ui_to_py}"   --from-imports "$f"  --output="${f%.ui}.py"
done

#qrc
# ensure if there are no .ui files present, for loop won't take *.ui as string literal
shopt -s nullglob
for f in $(find . -name '*.qrc' -or -name '*.doc');
do
    echo "Processing $f"
    "${rc_to_py}"  -o "${f%.qrc}_rc.py"  "$f"
done



# Zlatko:
# Qt Designer doesn't seem to know that in python you can't use self.raise
# since raise is a reserved word.
# Instead, the function is called self.raise_
# Here I used sed on mac to replace it:
#         .raise)    --->    .raise_)
# for the whole file
sed -i '.original' 's/.raise)/.raise_)/g'  main_window_ui.py
 # Remove backup files
rm  main_window_ui.py.original<|MERGE_RESOLUTION|>--- conflicted
+++ resolved
@@ -14,19 +14,6 @@
 #     -i : Resource modules are imported using
 #          from <PACKAGE> import ... rather than a simple import ....
 #      --from-imports (pyside)  --import-from (pyqt)
-<<<<<<< HEAD
-"${ui_to_py}" --output=main_window_ui.py        --from-imports  main_window_ui.ui
-"${ui_to_py}" --output=component_widget_ui.py   --from-imports  component_widget_ui.ui
-"${ui_to_py}" --output=plot_window_ui.py        --from-imports  plot_window_ui.ui
-"${ui_to_py}" --output=elements_ui.py           --from-imports  elements_ui.ui
-"${ui_to_py}" --output=edit_source_ui.py        --from-imports  edit_source_ui.ui
-"${ui_to_py}" --output=renderer_gds_ui.py       --from-imports  renderer_gds_ui.ui
-"${ui_to_py}" --output=renderer_hfss_ui.py      --from-imports  renderer_hfss_ui.ui
-"${ui_to_py}" --output=renderer_q3d_ui.py       --from-imports  renderer_q3d_ui.ui
-"${ui_to_py}" --output=endcap_hfss_ui.py        --from-imports  endcap_hfss_ui.ui
-"${ui_to_py}" --output=endcap_q3d_ui.py         --from-imports  endcap_q3d_ui.ui
-=======
->>>>>>> 0d6a664d
 
 
 # ensure if there are no .ui files present, for loop won't take *.ui as string literal
