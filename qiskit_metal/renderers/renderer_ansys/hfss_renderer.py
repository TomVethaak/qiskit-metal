--- conflicted
+++ resolved
@@ -436,7 +436,6 @@
         not provide arguments, they will be obtained from default_setup dict.  
         
         Args:
-<<<<<<< HEAD
             name (str, optional): Name of driven modal setup. Defaults to None.
             freq_ghz (int, optional): Frequency in GHz. Defaults to None.
             max_delta_s (float, optional): Absolute value of maximum difference in scattering parameter S. Defaults to None.
@@ -448,23 +447,6 @@
         """
         dsu = self.default_setup.drivenmodal
 
-=======
-            freq_ghz (float, optional): Frequency in GHz. Defaults to 5.
-            name (str, optional): Name of driven modal setup. Defaults to "Setup".
-            max_delta_s (float, optional): Absolute value of maximum
-                    difference in scattering parameter S. Defaults to 0.1.
-            max_passes (int, optional): Maximum number of passes. Defaults to 10.
-            min_passes (int, optional): Minimum number of passes. Defaults to 1.
-            min_converged (int, optional): Minimum number of converged passes.
-                                            Defaults to 1.
-            pct_refinement (int, optional): Percent refinement. Defaults to 30.
-            basis_order (int, optional): Basis order. Defaults to 1.
-        """
-        dsu = self.hfss_options.drivenmodal_setup  #driven_modal set up.
-
-        if not freq_ghz:
-            freq_ghz = float(self.parse_value(dsu['freq_ghz']))
->>>>>>> 2a918a84
         if not name:
             name = self.parse_value(dsu['name'])
         if not freq_ghz:
@@ -799,26 +781,16 @@
         if self.pinfo:
             if self.pinfo.project:
                 if self.pinfo.design:
-<<<<<<< HEAD
-                    o_desktop = self.pinfo.design.parent.parent._desktop  # self.pinfo.design does not work
+                    # double parent, becasue self.pinfo.design does not work
+                    o_desktop = self.pinfo.design.parent.parent._desktop
                     o_project = o_desktop.SetActiveProject(
                         self.pinfo.project_name)
                     o_design = o_project.GetActiveDesign()
                     if o_design.GetSolutionType() == 'Eigenmode':
-                        # The set_mode() method is in HfssEMDesignSolutions class in pyEPR.
-                        # The class HfssEMDesignSolutions is instantiated by get_setup() and create_em_setup().
-=======
-                    # self.pinfo.design does not work
-                    oDesktop = self.pinfo.design.parent.parent._desktop
-                    oProject = oDesktop.SetActiveProject(
-                        self.pinfo.project_name)
-                    oDesign = oProject.GetActiveDesign()
-                    if oDesign.GetSolutionType() == 'Eigenmode':
                         # The set_mode() method is in HfssEMDesignSolutions
-                        # class in pyEPR.
+						#  class in pyEPR.
                         # The class HfssEMDesignSolutions is instantiated by
-                        # get_setup() and create_em_setup().
->>>>>>> 2a918a84
+						#  get_setup() and create_em_setup().
                         setup = self.pinfo.get_setup(setup_name)
                         if 0 < int(mode) <= int(setup.n_modes):
                             setup_solutions = setup.get_solutions()
@@ -993,84 +965,26 @@
             variation = "scale_factor='1.2001'". Defaults to None.
 
         Returns:
-<<<<<<< HEAD
-            tuple[pandas.DataFrame, pandas.DataFrame]: 
-=======
-            tuple[pandas.core.frame.DataFrame, pandas.core.frame.DataFrame, str]:
->>>>>>> 2a918a84
+            tuple[pandas.DataFrame, pandas.DataFrame, str]:
             1st DataFrame: Convergence_t
             2nd DataFrame: Convergence_f
             3rd str: Text from GUI of solution data.
         """
         if self.pinfo:
-<<<<<<< HEAD
-            convergence_t, _ = self.pinfo.setup.get_convergence(variation)
+            convergence_t, text = self.pinfo.setup.get_convergence(variation)
             convergence_f = self.get_f_convergence([])  # TODO; Fix variation []
-            return convergence_t, convergence_f
-=======
-            design = self.pinfo.design
-            setup = self.pinfo.setup
-            convergence_t, text = setup.get_convergence(variation)
-            convergence_f = hfss_report_f_convergence(
-                design, setup, self.logger, [])  # TODO; Fix variation []
             return convergence_t, convergence_f, text
->>>>>>> 2a918a84
 
     def plot_convergences(self,
                           variation: str = None,
                           fig: mpl.figure.Figure = None):
         """
-<<<<<<< HEAD
         (deprecated) use EigenmodeAndEPR.plot_convergences()
         """
         print(
             'This method is deprecated. Change your scripts to use the equivalent method '
             'plot_convergence() that has been moved inside the EigenmodeAndEPR class.'
         )
-=======
-        if self.pinfo:
-            convergence_t, convergence_f, _ = self.get_convergences(variation)
-            hfss_plot_convergences_report(convergence_t,
-                                          convergence_f,
-                                          fig=fig,
-                                          _display=True)
-
-
-def hfss_plot_convergences_report(convergence_t: pd.core.frame.DataFrame,
-                                  convergence_f: pd.core.frame.DataFrame,
-                                  fig: mpl.figure.Figure = None,
-                                  _display=True):
-    """Plot convergence frequency vs. pass number if fig is None. Plot delta
-    frequency and solved elements vs. pass number. Plot delta frequency vs.
-    solved elements.
-
-    Args:
-        convergence_t (pandas.core.frame.DataFrame): Convergence vs pass number of the eigenemode freqs.
-        convergence_f (pandas.core.frame.DataFrame): Convergence vs pass number of the eigenemode freqs.
-        fig (matplotlib.figure.Figure, optional): A mpl figure. Defaults to None.
-        _display (bool, optional): Display the plot? Defaults to True.
-    """
-
-    if fig is None:
-        fig = plt.figure(figsize=(11, 3.))
-
-        # Grid spec and axes;    height_ratios=[4, 1], wspace=0.5
-        gs = mpl.gridspec.GridSpec(1, 3, width_ratios=[1.2, 1.5, 1])
-        axs = [fig.add_subplot(gs[i]) for i in range(3)]
-
-        ax0t = axs[1].twinx()
-        plot_convergence_f_vspass(axs[0], convergence_f)
-        plot_convergence_max_df(axs[1], convergence_t.iloc[:, 1])
-        plot_convergence_solved_elem(ax0t, convergence_t.iloc[:, 0])
-        plot_convergence_maxdf_vs_sol(axs[2], convergence_t.iloc[:, 1],
-                                      convergence_t.iloc[:, 0])
-
-        fig.tight_layout(w_pad=0.1)  # pad=0.0, w_pad=0.1, h_pad=1.0)
-
-        # if _display:
-        #     from IPython.display import display
-        #     display(fig)
->>>>>>> 2a918a84
 
     def get_f_convergence(self, variation: str = None, save_csv: bool = True):
         """Create a report inside HFSS to plot the converge of frequency and
