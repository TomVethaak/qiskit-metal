# -*- coding: utf-8 -*-

# This code is part of Qiskit.
#
# (C) Copyright IBM 2019.
#
# This code is licensed under the Apache License, Version 2.0. You may
# obtain a copy of this license in the LICENSE.txt file in the root directory
# of this source tree or at http://www.apache.org/licenses/LICENSE-2.0.
#
# Any modifications or derivative works of this code must retain this
# copyright notice, and modified files need to carry a notice indicating
# that they have been altered from the originals.

"""
This is the main module that defines what an element is in Qiskit Metal.
See the docstring of `QGeometryTables`

@author: Zlatko Minev, Thomas McConekey, ... (IBM)

@date: 2019
"""

import inspect
import logging
import pandas as pd
import shapely

from typing import TYPE_CHECKING
from qiskit_metal.toolbox_python.utility_functions import are_there_potential_fillet_errors, data_frame_empty_typed
from typing import Dict as Dict_
from typing import List, Tuple, Union
from geopandas import GeoDataFrame, GeoSeries

from .. import Dict
from ..draw import BaseGeometry


if TYPE_CHECKING:
    from ..components.base import QComponent
    from ..designs import QDesign

__all__ = ['is_element_table', 'QGeometryTables']  # , 'ElementTypes']

# from collections import OrderedDict
# dict are oreder in Python 3.6+ by default, this is jsut in case for backward compatability

# class ElementTypes:
#     """
#     Types of qgeometry
#         positive : qgeometry that are positive mask
#         negative : qgeometry that will be subtracted from the chip ground plane
#         helper   : qgeometry that are only used in a helper capacity,
#                    such as labels or mesh rectangles
#     """
#     positive = 0
#     negative = 1
#     helper   = 2


def is_element_table(obj):
    """Check if an object is a Metal BaseElementTable, i.e., an instance of
    `QGeometryTables`.

    The problem is that the `isinstance` built-in method fails
    when this module is reloaded.

    Arguments:
        obj (object) : Test this object

    Returns:
        bool: True if is a Metal element
    """
    if isinstance(obj, Dict):
        return False

    return hasattr(obj, '__i_am_element_table__')


#############################################################################
#
# Dicitonary that specifies the column names of various element tables.
#

# TODO: implement data types in construction of tables?
# TODO: when i copy over the table and manipualt ehtmee
# i seem to loose the assignments to bool etc.

ELEMENT_COLUMNS = dict(

    ################################################
    # DO NOT MODIFY THE base DICITONARY.
    # This is for Metal API use only.
    # To add a new element type, add a new key below.
    base=dict(
        component=str,  # Unique ID of the component to which the element belongs
        name=str,  # name of the element
        geometry=object,  # shapely object
        layer=int,  # gds type of layer
        subtract=bool,  # do we subtract from the ground place of the chip
        helper=bool,  # helper or not
        chip=str,  # chip name
        # type=str,  # metal, helper.   poly=10 or path=11
        __renderers__=dict(
            # ADD specific renderers here, all renderes must register here.
            # hfss = dict( ... ) # pick names as hfss_name
            # hfss=dict(
            #     boundaray_name=str,
            #     material=str,
            #     perfectE=bool
            # ),
            # gds=dict(
            #     type=str,
            #     color=str,
            # )
        )
    ),


    ################################################
    # Specifies a path, such as a CPW.
    # Ideas: chamfer
    path=dict(
        width=float,
        fillet=object,  # TODO: not decided yet how to represent this
        __renderers__=dict(
        )
    ),

    ################################################
    # Specifies a polygon
    # Ideas: chamfer
    poly=dict(
        fillet=object,  # TODO: not decided yet how to represent this
        __renderers__=dict(
        )
    ),
    ################################################
    # Specifies a junction as a 2 point line and width
    # This should provide enough information so as to
    # - render a sheet with inductance (from renderer options) + a vector for EPR
    # - generate ports (edge ports?) for Z analysis
    # - provice bounding box dimensions for the p-cell of ebeam junction layout
    #       for GDS renderer
    junction=dict(
        width=float,
        __renderers__=dict(
        )
    ),
    ################################################
    # Specifies a curved object, such as a circle. Perhaps as a buffered point
    # Not yet implemented
    # curved = dict(
    # __renderers__= dict(
    # )
    # )
)
"""Dicitonary that specifies the column names of various element tables."""

#############################################################################
#
# Class to create, store, and handle element tables.
#
TRUE_BOOLS = [True, 'True', 'true', 'Yes', 'yes', '1', 1]


class QGeometryTables(object):
    """Class to create, store, and handle element tables.

    A regular user would not need to create tables themselves.
    This is handled automatically by the design creation and plugins.

    Structure:
        A component, such as a qubit, is a collection of qgeometry.
        For example, an element includes a rectangle, a cpw path, or a more general polygon.

        An element is a row in a table.

        All qgeometry of a type (Path or Polygon, or otherwise) are stored in a
        single table of their element type.

        All qgeometry of the same kind are stored in a table.
        A renderer has to know how to handle all types of qgeometry in order to render them.

    For plugin developers:
        In the following, we provide an example that illustrates for plugin developers how
        to add custom qgeometry and custom element properties. For example, we will add, for a renderer
        called hfss, a string property called 'boundary', a bool property called 'perfectE', and a property called 'material'.

    For plugin developers, example use:

        .. code-block:: python
            :linenos:
            :emphasize-lines: 4,6

            import qiskit_metal as metal

            design = metal.designs.DesignPlanar()
            design.qgeometry = metal.QGeometryTables(design)

            # return the path table - give access to ..
            design.qgeometry['path']
            design.qgeometry.table['path']

            # Define interfaces
            design.qgeometry.get_component(
                    component_name,
                    element_name,
                    columns=all or geom or list) # get all elemetns for compoentns

            >>> component	name	geometry	layer	type	chip	subtract	fillet	color	width


    Now, if we want to add custom qgeometry through two fake renderers called hfss and gds:

        .. code-block:: python
            :linenos:
            :emphasize-lines: 1-15

            metal.QGeometryTables.add_renderer_extension('hfss', dict(
                base=dict(
                    boundary=str,
                    perfectE=bool,
                    material=str,
                    )
                ))

            metal.QGeometryTables.add_renderer_extension('gds', dict(
                path=dict(
                    color=str,
                    pcell=bool,
                    )
                ))

            design = metal.designs.DesignPlanar()
            qgeometry = metal.QGeometryTables(design)

            qgeometry.tables['path']
            >>> component	name	geometry	layer	type	chip	subtract	fillet	color	width	hfss_boundary	hfss_perfectE	hfss_material	gds_color	gds_pcell

    """

    # Dummy private attribute used to check if an instanciated object is
    # indeed a elemnt table class. The problem is that the `isinstance`
    # built-in method fails when this module is reloaded.
    # Used by `is_element` to check.
    __i_am_element_table__ = True

    ELEMENT_COLUMNS = ELEMENT_COLUMNS
    """
    Table column names to use to create.
    this dict should be updated by renderers.
    """

    # For creating names of columns of renderer properties
    name_delimiter = '_'
    """ Delimiter to use when creating names of columns of renderer properties """

    def __init__(self, design: 'QDesign'):
        """
        The constructor for the `QGeometryTables` class.

        Arguments:
            design: Design in use
        """
        self._design = design

        self._tables = Dict()

        # Need to call after columns are added by add_renderer_extenstion is run by all the renderers.
        # self.create_tables()

    @property
    def design(self) -> 'QDesign':
        '''Return a reference to the parent design object'''
        return self._design

    @property
    def logger(self) -> logging.Logger:
        """
        Return the logger
        """
        return self._design.logger

    @property
    def tables(self) -> Dict_[str, GeoDataFrame]:
        """The dictionary of tables containing qgeometry.

        Returns:
            Dict_[str, GeoDataFrame]: The keys of this dictionary are
            also obtained from `self.get_element_types()`
        """
        return self._tables

    @classmethod
    def add_renderer_extension(cls, renderer_name: str, qgeometry: dict):
        """Add renderer element extension to ELEMENT_COLUMNS.
        Called when the load function of a renderer is called.

        Arguments:
            renderer_name (str): name of renderer
            qgeometry (dict):  dict of dict. keys give element type names,
                              such as base, poly, path, etc.
        """

        # Make sure that the base and all other element kinds have this renderer registerd
        for element_key in cls.ELEMENT_COLUMNS:
            if not renderer_name in cls.ELEMENT_COLUMNS[element_key]['__renderers__']:
                cls.ELEMENT_COLUMNS[element_key]['__renderers__'][renderer_name] = dict(
                )

        # Now update the dicitonaries with all qgeometry that the renderer may have
        for element_key, element_column_ext_dict in qgeometry.items():

            # The element the render is specifying is not in the specified qgeometry;
            # then add it. This shouldn't really happen.
            # The rest of the renderer dict keys in __renderers__  are missing for
            # the created type. Avoid doing, else hope it works.
            if not element_key in cls.ELEMENT_COLUMNS:
                cls.ELEMENT_COLUMNS[element_key] = dict(__renderers__=dict())

            # Now add qgeometry
            cls.ELEMENT_COLUMNS[element_key]['__renderers__'][renderer_name].update(
                element_column_ext_dict)

    # could use weakref memorizaiton
    # https://stackoverflow.com/questions/33672412/python-functools-lru-cache-with-class-methods-release-object
    @classmethod
    def get_element_types(cls) -> List[str]:
        """Return the names of the available qgeometry to create.
        This does not include 'base', but is rather such as poly and path.

        Returns:
            list(str) : list of name in self.ELEMENT_COLUMNS
        """
        # TODO: I should probably make this a variable and memeorize, only change when qgeometry are added and removed
        # can be slow for perofmance to look up eahc time and recalcualte, since may call this often
        names = list(cls.ELEMENT_COLUMNS.keys())
        names.remove('base')
        return names

    def create_tables(self):
        """
        Creates the default tables once. Populates the dict 'tables' of GeoDataFrame,
        each with columns corresponding to the types of qgeometry defined in ELEMENT_COLUMNS.

        Should only be done once when a new design is created.
        """
        self.logger.debug('Creating Element Tables.')

        for table_name in self.get_element_types():
            # Create GeoDataFrame with correct columns and d types
            assert isinstance(table_name, str)
            assert table_name.isidentifier()

            # Get column names
            # Base names, add concrete names, then add renderer names

            # Base names
            columns_base = self.ELEMENT_COLUMNS['base'].copy()
            columns_base_renderers = columns_base.pop('__renderers__')

            # Concrete names
            columns_concrete = self.ELEMENT_COLUMNS[table_name].copy()
            columns_concrete_renderer = columns_concrete.pop('__renderers__')

            assert isinstance(columns_base_renderers, dict) and\
                isinstance(columns_concrete_renderer, dict),\
                "Please make sure that all qgeometry types have __renderers__\
                     which is a dictionary."

            # Combine all base names and renderer names
            columns = columns_base
            columns.update(columns_concrete)
            # add renderer columns: base and then concrete
            for renderer_key in columns_base_renderers:
                columns.update(self._prepend_renderer_names(
                    table_name, renderer_key, columns_base_renderers))
                columns.update(self._prepend_renderer_names(
                    table_name, renderer_key, columns_concrete_renderer))

            # Validate -- Throws an error if not valid
            self._validate_column_dictionary(table_name, columns)

            # Create df with correct column names
            table = GeoDataFrame(data_frame_empty_typed(columns))
            # not used elsewhere, also the name becomes "name" for some reason
            table.name = table_name

            # Assign
            self.tables[table_name] = table

    def _validate_column_dictionary(self, table_name: str,  column_dict: dict):
        """Validate
        A possible error here is if the user did not pass a valid data type

        Throws an error if not valid.

        Arguments:
            table_name (str): Name of element table (e.g., 'poly')
            column_dict (dict): Dictionary to check

        Raises:
            TypeError: data type '' not understood
        """
        __pre = 'ERROR CREATING ELEMENT TABLE FOR DESIGN: \
            \n  ELEMENT_TABLE_NAME = {table_name}\
            \n  KEY                = {k} \
            \n  VALUE              = {v}\n '
        # Are these assertions still holding true?
        for k, v in column_dict.items():
            assert isinstance(k, str), __pre.format(**locals()) +\
                ' Key needs to be a string!'
            assert k.isidentifier(), __pre.format(**locals()) +\
                ' Key needs to be a valid string identifier!'
            assert inspect.isclass(v), __pre.format(**locals()) +\
                ' Value needs to be a class!'

    def get_rname(self, renderer_name: str, key: str) -> str:
        """
        Get name for renderer property

        Arguments:
            renderer_name (str): Name of the renderer
            key (str): key to get the name for

        Returns:
            str: The unique named used as a column in the table
        """
        return renderer_name + self.name_delimiter + key

    def _prepend_renderer_names(self, table_name: str, renderer_key: str, rdict: dict):
        """Prepare all the renderer names

        Args:
            table_name (str): Unused
            renderer_key (str): Key to check for
            rdict (dict): Renderer dictionary

        Returns:
            dict: Prepared dictionary

        TODO:
            This function has arguments that are used, fix the function or ditch the unused args
        """
        return {self.get_rname(renderer_key, k): v
                for k, v in rdict.get(renderer_key, {}).items()}

    def add_qgeometry(self,
                      kind: str,
                      component_name: str,
                      geometry: dict,
                      subtract: bool = False,
                      helper: bool = False,
                      layer: Union[int, str] = 1,  # chip will be here
                      chip: str = 'main',
                      **other_options):
        """Main interface to add names

        Arguments:
            kind (str): Must be in get_element_types ('path', 'poly', etc.)
            component_name (str): Component name
            geometry (dict): Dict of shapely geomety
            subtract (bool) : Substract - passed through (Default: False)
            helper (bool) : helper - passed through (Default: False)
            layer (Union[int, str]) : Layer - passed through (default: 1)
            chip (str) : Chip name - passed through (Default: 'main')
            **other_options (object): Other_options - passed through
        """
        # TODO: Add unit test

        # ensure correct types
        if not isinstance(subtract, bool):
            subtract = subtract in TRUE_BOOLS
        if not isinstance(helper, bool):
            helper = helper in TRUE_BOOLS

        if not (kind in self.get_element_types()):
            self.logger.error(f'Creator user error: Unkown element kind=`{kind}`'
                              f'Kind must be in {self.get_element_types()}. This failed for component'
                              f'name = `{component_name}`.\n'
                              f' The call was with subtract={subtract} and helper={helper}'
                              f' and layer={layer}, and options={other_options}')

        # TODO Check for multiploygon here.

        # TODO
        # Add rounding for dict called geometry.  It can be poly,path,
        # key is name of element, value is shapley geometry
        # dict can have more than one element
        # path can have interior and exterior linestring.

        # Give warning if length is to be fillet's and not long enough.
        self.check_lengths(geometry, kind, component_name,
                           layer, chip, **other_options)

        # Create options
        options = dict(component=component_name, subtract=subtract,
                       helper=helper, layer=int(layer), chip=chip, **other_options)

        table = self.tables[kind]

        # assert that all names in options are in table columns!
        # mauybe check
        df = GeoDataFrame.from_dict(
            geometry, orient='index', columns=['geometry'])
        df.index.name = 'name'
        df = df.reset_index()

        df = df.assign(**options)

        # Set new table. Unfortuanly, this creates a new instance.
        self.tables[kind] = table.append(df, sort=False, ignore_index=True)
        # concat([table,df], axis=0, join='outer', ignore_index=True,sort=False,
        #          verify_integrity=False, copy=False)

    def check_lengths(self, geometry: shapely.geometry.base.BaseGeometry,
                      kind: str,
                      component_name: str,
                      layer: Union[int, str],
                      chip: str,
                      **other_options):
        """If user wants to fillet, check the line-segments to see if it is too short for fillet.

        Args:
            geometry (shapely.geometry.base.BaseGeometry): The LineString to investigate.
            kind (str): Name of table, i.e. 'path', 'poly', 'junction, etc
            component_name (str): Is an integer id.
            layer (Union[int, str]): Should be int, but getting a float, will cast to int when used.
            chip (str): Name of chip, i.e. 'main'.
        """

        if 'fillet' in other_options.keys():
            fillet_scalar = 2.0
            fillet_comparison_precision = 9  # used for np.round

            # For now, don't let front end user edit this.
            # if 'fillet_comparison_precision' in other_options.keys():
            #     # The parse_value converts all ints to floats.
            #     fillet_comparison_precision = int(self.parse_value(
            #         other_options['fillet_comparison_precision']))

            if 'fillet_scalar' in other_options.keys():
                fillet_scalar = self.parse_value(
                    other_options['fillet_scalar'])

            fillet = other_options['fillet']

            for key, geom in geometry.items():
                if isinstance(geom, shapely.geometry.LineString):
                    coords = list(geom.coords)
                    range_vertex_of_short_segments = are_there_potential_fillet_errors(
                        coords, fillet, fillet_scalar,  fillet_comparison_precision)
                    if len(range_vertex_of_short_segments) > 0:
                        text_id = self.design._components[component_name]._name

                        self.logger.warning(
                            f'For {kind} table, component={text_id}, key={key}'
                            f' has short segments. Values in {range_vertex_of_short_segments} '
<<<<<<< HEAD
                            f'corresponds to index in geometry.')
=======
                            f'are index(es) in shapley geometry.')
>>>>>>> 7716c19d

    def parse_value(self, value: 'Anything') -> 'Anything':
        """Same as design.parse_value. See design for help.

        Returns:
            Parsed value of input.
        """
        return self.design.parse_value(value)

    def clear_all_tables(self):
        """Clear all the internal tables and all else.
        Use when clearing a design and starting from scratch.
        """
        self.tables.clear()
        self.create_tables()  # remake all tables

    def delete_component(self, name: str):
        """Delete component by name

        Arguments:
            name (str): Name of component (case sensitive)
        """
        # TODO: Add unit test
        # TODO: is this the best way to do this, or is there a faster way?
        a_comp = self.design.components[name]
        if a_comp is not None:
            for table_name in self.tables:
                df = self.tables[table_name]
                self.tables[table_name] = df[df['component'] != a_comp.id]

    def delete_component_id(self, component_id: int):
        """Drop the components within the qgeometry.tables

        Args:
            component_id (int): Unique number to describe the component.
        """
        for table_name in self.tables:
            df_table_name = self.tables[table_name]
            # self.tables[table_name] = df_table_name.drop(df_table_name[df_table_name['component'] == component_id].index)
            self.tables[table_name] = df_table_name[df_table_name['component']
                                                    != component_id]

    def get_component(self, name: str, table_name: str = 'all') -> Union[GeoDataFrame, Dict_[str, GeoDataFrame]]:
        """Return the table for just a given component.
        If all, returns a dictionary with kets as table names and tables of components as values.

        Arguments:
            name (str): Name of component (case sensitive) (default: 'all')
            table_name (str): Element table name ('poly', 'path', etc.) (default: {'all'})

        Returns:
            Union[GeoDataFrame, Dict_[str, GeoDataFrame]] : Either a GeoDataFrame or a dict or GeoDataFrame.

        Example use:
            ```table = pd.concat(qgeometry.get_component('Q1')) # , axis=0```
        """

        if table_name == 'all':
            tables = {}
            for table_name in self.get_element_types():
                tables[table_name] = self.get_component(name, table_name)
            return tables
        else:
            df = self.tables[table_name]
            a_comp = self.design.components[name]
            if a_comp is None:
                # Component not found.
                return None
            else:
                return df[df.component == a_comp.id]

            # comp_id = self.design.components[name].id
            # return df[df.component == comp_id]

    def get_component_bounds(self, name: str) -> Tuple[float, float, float, float]:
        """Returns a tuple containing minx, miny, maxx, maxy values
        for the bounds of the component as a whole.

        Arguments:
            name (str): component name

        Returns:
            Geometry: Bare element geometry
        """
        gs = self.get_component_geometry(name)  # Pandas GeoSeries
        if len(gs) == 0:
            return (0, 0, 0, 0)
        else:
            return gs.total_bounds

    def rename_component(self, component_id: int, new_name: str):
        """Rename component by ID (integer) cast to string format.

        Arguments:
            component_id (int) : ID of component (case sensitive)
            new_name (str) : The new name of the component (case sensitive)
        """

        # comp_id = self.design.components[name].id
        component_int_id = int(component_id)
        a_comp = self.design._components[component_int_id]
        if a_comp is None:
            return None
        else:
            # TODO: is this the best way to do this, or is there a faster way?
            for table_name in self.tables:
                table = self.tables[table_name]
                table.component[table.component == a_comp.id] = new_name

    def get_component_geometry_list(self, name: str, table_name: str = 'all') -> List[BaseGeometry]:
        """Return just the bare element geometry (shapely geometry objects) as a list, for the
        selected component.

        Arguments:
            name (str) : Name of component (case sensitive)
            table_name (str) : Element type ('poly', 'path', etc.).
                               Can also be 'all' to return all. This is the default.

        Returns:
            list: List of shapley.geometry objects
        """
        if table_name == 'all':
            qgeometry = []
            for table in self.get_element_types():
                qgeometry += self.get_component_geometry_list(name, table)

        else:
            table = self.tables[table_name]
            comp_id = self.design.components[name].id
            qgeometry = table.geometry[table.component == comp_id].to_list()

        return qgeometry

    def get_component_geometry(self, name: str) -> GeoSeries:
        """
        Returns geometry of a given component

        Arguments:
            name (str) : Name of component (case sensitive)

        Returns:
            GeoSeries : Geometry of the component
        """
        comp_id = self.design.components[name].id
        qgeometry = {}
        for table_name in self.get_element_types():
            table = self.tables[table_name]
            qgeometry[table_name] = table.geometry[table.component == comp_id]
        qgeometry = pd.concat(qgeometry)

        # when concatinating empty GeoSeries, returns Series (ugly fix)
        if not isinstance(qgeometry, GeoSeries):
            qgeometry = GeoSeries(qgeometry)

        return qgeometry

    def get_component_geometry_dict(self, name: str, table_name: str = 'all') -> List[BaseGeometry]:
        """Return just the bare element geometry (shapely geometry objects) as a dict,
        with key being the names of the qgeometry and the values as the shapely geometry,
        for the selected component.

        Arguments:
            name (str) : Name of component (case sensitive)
            table_name (str) : Element type ('poly', 'path', etc.) (Default: 'all')

        Returns:
            dict: Bare element geometry
        """
        if table_name == 'all':
            qgeometry = Dict()
            for table in self.get_element_types():
                qgeometry[table] = self.get_component_geometry_list(
                    name, table)
            return qgeometry  # return pd.concat(qgeometry, axis=0)

        else:
            table = self.tables[table_name]

            # mask the rows nad get only 2 columns
            comp_id = self.design.components[name].id
            df_comp_id = table.loc[table.component ==
                                   comp_id, ['name', 'geometry']]
            df_geometry = df_comp_id.geometry
            df_geometry.index = df_comp_id.name
            return df_geometry.to_dict()

    def check_element_type(self, table_name: str, log_issue: bool = True) -> bool:
        """Check if the name `table_name` is in the element tables.

        Arguments:
            table_name (str) : Element type ('poly', 'path', etc.) or 'all'
            log_issue (bool) : Throw an erro in the log if name missing  (Default: True)

        Returns:
            bool : True if the name is valid, else False
        """
        if not table_name in self.get_element_types() or table_name in 'all':
            if log_issue:
                self.logger.error(
                    f'Element Tables: Tried to access non-existing element table: `{table_name}`')
            return False
        else:
            return True

    def get_all_unique_layers(self, chip_name: str) -> list:
        """Returns a lit of unique layers for the given chip names

        Args:
            chip_name (str): name of the chip

        Returns:
            list: List of unique layers
        """
        unique_layers = list()
        for table_name in self.design.qgeometry.get_element_types():
            table = self.design.qgeometry.tables[table_name]
            temp = table[table['chip'] == chip_name]
            layers = temp['layer'].unique().tolist()
            unique_layers += layers
        unique_layers = list(set(unique_layers))

        return unique_layers<|MERGE_RESOLUTION|>--- conflicted
+++ resolved
@@ -557,11 +557,7 @@
                         self.logger.warning(
                             f'For {kind} table, component={text_id}, key={key}'
                             f' has short segments. Values in {range_vertex_of_short_segments} '
-<<<<<<< HEAD
-                            f'corresponds to index in geometry.')
-=======
                             f'are index(es) in shapley geometry.')
->>>>>>> 7716c19d
 
     def parse_value(self, value: 'Anything') -> 'Anything':
         """Same as design.parse_value. See design for help.
