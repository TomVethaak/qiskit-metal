--- conflicted
+++ resolved
@@ -72,24 +72,15 @@
     # `isinstance` fails with module reloading.
     __i_am_metal__ = True
 
-<<<<<<< HEAD
-    def __init__(self, design, name, options=None):
-        from .Metal_Utility import is_metal_design
-
-        assert is_metal_design(design)
-
-        self.design = design
-=======
     # Inherit options from functions or objects that are called in the options dictionary
     _options_inherit = {}
 
     def __init__(self, design, name, options=None):
 
-        assert is_metal_circuit(
+        assert is_metal_design(
             design), "Error you did not pass in a valid Metal Design object as a parent of this component."
 
         self.circ = design
->>>>>>> 6f1f417a
         self.name = name
 
         self.options = self.create_default_options()
@@ -144,11 +135,7 @@
     @property
     def OBJECTS(self):  # pylint: disable=invalid-name
         '''
-<<<<<<< HEAD
         returns object dictoanry containing all Metal Objects in the design
-=======
-        returns object dictionary containing all Metal Objects in the circuit
->>>>>>> 6f1f417a
         '''
         return self.design.OBJECTS
 
