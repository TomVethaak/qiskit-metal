--- conflicted
+++ resolved
@@ -156,16 +156,7 @@
         Create the geometry from the parsed options.
         """
         self.make_pocket()
-<<<<<<< HEAD
-        #self.make_con_lines() # doesnt exist
-
-        #pad = draw.rectangle(1, 1)
-        #self.add_elements('poly', dict(thomas=pad), layer=2, subtract=True)
-        #self.add_connector('')
-
-=======
         self.make_con_lines()
->>>>>>> c8ae8a42
 
 #####MAKE SHAPELY POLYGONS########################################################################
     def make_pocket(self):
